{
  "name": "walt-template",
  "private": true,
  "version": "0.0.0",
  "type": "module",
  "scripts": {
    "dev": "vite",
    "build": "tsc -b && vite build",
    "lint": "eslint .",
    "preview": "vite preview",
    "scrape": "node scraper.js",
    "prepare-prompts": "node prepare-gemini-prompt.js"
  },
  "dependencies": {
    "@google/genai": "^1.16.0",
    "@react-spring/web": "^9.7.5",
    "@tailwindcss/vite": "^4.0.14",
    "axios": "^1.11.0",
    "cheerio": "^1.1.2",
    "class-variance-authority": "^0.7.1",
    "clsx": "^2.1.1",
    "dotenv": "^17.2.1",
    "lucide-react": "^0.482.0",
    "ogl": "^1.0.11",
    "playwright": "^1.55.0",
    "react": "^19.0.0",
    "react-dom": "^19.0.0",
    "react-router": "^7.3.0",
    "react-router-dom": "^7.3.0",
    "tailwind-merge": "^3.0.2",
    "tailwindcss": "^4.0.14",
    "tailwindcss-animate": "^1.0.7"
  },
  "devDependencies": {
    "@eslint/js": "^9.21.0",
    "@types/node": "^22.13.10",
    "@types/react": "^19.0.10",
    "@types/react-dom": "^19.0.4",
    "@vitejs/plugin-react-swc": "^3.8.0",
    "eslint": "^9.21.0",
    "eslint-plugin-react-hooks": "^5.1.0",
    "eslint-plugin-react-refresh": "^0.4.19",
    "globals": "^15.15.0",
    "typescript": "~5.7.2",
    "typescript-eslint": "^8.24.1",
    "vite": "^6.2.0"
  }
<<<<<<< HEAD
 }
=======
}
>>>>>>> 0e3f8e82
<|MERGE_RESOLUTION|>--- conflicted
+++ resolved
@@ -45,8 +45,4 @@
     "typescript-eslint": "^8.24.1",
     "vite": "^6.2.0"
   }
-<<<<<<< HEAD
  }
-=======
-}
->>>>>>> 0e3f8e82
