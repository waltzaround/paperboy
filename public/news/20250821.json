--- conflicted
+++ resolved
@@ -1,92 +1,3 @@
-<<<<<<< HEAD
-{
-  "headline": "Government Unveils $2.7B Defence Upgrade Amid Fierce Clashes on Pay Equity, Water Bills, and Environmental Law",
-  "publicationDate": "2025-08-21",
-  "summary": "Parliament was dominated by the announcement of a multi-billion dollar defence investment, triggering a sharp contrast with heated debates over the government's controversial pay equity changes. Contentious legislation on water reform, marine protection, and land acquisition also progressed, highlighting deep divisions on environmental and economic policy.",
-  "topicSummaries": [
-    {
-      "topic": "$2.7 Billion Defence Upgrade: New Helicopters and Planes Announced",
-      "content": "The government announced its first major investment under the Defence Capability Plan, committing $2.7 billion to new hardware. Defence Minister Judith Collins confirmed the Royal New Zealand Air Force's ageing Seasprite helicopters will be replaced with five MH-60R Seahawk maritime helicopters, chosen for their combat capability and interoperability with allies like Australia and the US. Additionally, the 32-year-old Boeing 757 fleet will be replaced by two Airbus A321XLR aircraft, providing a crucial new capability to fly to Antarctica and return safely without landing if conditions are poor.",
-      "keyExchanges": [
-        {
-          "speaker": "Hon Judith Collins (National)",
-          "quote": "Let me just tell you: when you're out at sea or you're lost in a boat or your kid's in a kayak, who do you call? You call our Defence Force. So stop bagging—"
-        },
-        {
-          "speaker": "Tākuta Ferris (Te Pāti Māori)",
-          "quote": "Coastguard."
-        }
-      ],
-      "tags": [
-        "defence-spending",
-        "military-procurement",
-        "royal-new-zealand-air-force"
-      ]
-    },
-    {
-      "topic": "Minister Clashes with Opposition Over Pay Equity Changes for Women",
-      "content": "A fiery exchange erupted during Question Time over the government's changes to the pay equity process. Labour's Deputy Leader Carmel Sepuloni accused Workplace Relations Minister Brooke van Velden of forcing 180,000 workers, mostly women, to bear the cost of Budget cuts and pushing Pasifika women and wāhine Māori further backwards. Van Velden defended her position, stating she stands for women and that the system remains in place to address \"genuine cases of sex-based discrimination,\" arguing the outcomes of bargaining depend on the merits of each case.",
-      "keyExchanges": [
-        {
-          "speaker": "Hon Carmel Sepuloni (Labour)",
-          "quote": "Why is the Minister pushing Pasifika women further backwards on pay equity when, over a lifetime, Pasifika women earn almost half a million dollars less than a Pākehā man?"
-        },
-        {
-          "speaker": "Hon Brooke van Velden (Workplace Relations and Safety)",
-          "quote": "That's just not true. The pay equity system remains. People can still take a claim for pay equity."
-        }
-      ],
-      "tags": [
-        "pay-equity",
-        "gender-pay-gap",
-        "workplace-relations",
-        "women"
-      ]
-    },
-    {
-      "topic": "Hauraki Gulf Bill Criticised for Weakening Protections",
-      "content": "During the committee stage debate on the Hauraki Gulf / Tīkapa Moana Marine Protection Bill, opposition parties heavily criticised government amendments. Labour and Green MPs argued that allowing some commercial fishing within designated \"high protection areas\" and systematically removing references to \"hapū\" and \"whānau\" from the bill undermines its core purpose. In protest, MPs proposed satirical new titles for the legislation, such as the \"'Hauraki Gulf Saying One Thing and Doing the Other Bill'\" and the \"'Hauraki Gulf / Tīkapa Moana Compromised Marine Protection Bill'.\"",
-      "keyExchanges": [
-        {
-          "speaker": "Arena Williams (Labour)",
-          "quote": "I think you've told this House over and over again that what you want to be remembered for is for protecting Māori rights and interests in the Hauraki Gulf, but what this law does is something completely different."
-        },
-        {
-          "speaker": "Lan Pham (Green)",
-          "quote": "This is what is happening when we are opening up these parts of the bill in the high protection areas to commercial fishing. It's a really shameful disappointment when it comes to the genesis of this entire process..."
-        }
-      ],
-      "tags": [
-        "environment",
-        "marine-protection",
-        "hauraki-gulf",
-        "legislation"
-      ]
-    },
-    {
-      "topic": "Minister Defends 'Local Water Done Well' Amid Warnings of Soaring Bills",
-      "content": "The government's newly passed water reform model faced scrutiny over its impact on household costs. Labour's Tangi Utikere confronted Local Government Minister Simon Watts with council projections showing steep annual water bill increases for families in Christchurch ($900), Hamilton ($1,700), and Selwyn ($1,800). Minister Watts defended the 'Local Water Done Well' policy, stating it provides councils with tools for financial sustainability and rejected the premise that it limits efficiency or borrowing power, asserting Labour's previous model was a \"failed co-governed mega-entities model.\"",
-      "keyExchanges": [
-        {
-          "speaker": "Tangi Utikere (Labour)",
-          "quote": "Why has the Government focused on so-called financial sustainability of water providers while refusing to include any requirement that costs remain affordable for ratepayers?"
-        },
-        {
-          "speaker": "Hon Simon Watts (Local Government)",
-          "quote": "It is easy for that side of the House to hold up paper numbers from a failed co-governed mega-entities model that they were proposing."
-        }
-      ],
-      "tags": [
-        "water-reform",
-        "local-government",
-        "three-waters",
-        "cost-of-living"
-      ]
-    }
-  ],
-  "conclusion": "The Government showcased a major defence investment while simultaneously defending its contentious social and economic policies against a sustained opposition attack on their impact on women, households, and the environment."
-}
-=======
 [
   {
     "headline": "Defence Force Gets $2.7B Upgrade as Contentious Bills on Infrastructure and Protest Rights Advance",
@@ -203,5 +114,4 @@
     ],
     "conclusion": "The government successfully advanced its agenda on defence and infrastructure, while simultaneously opening new fronts of debate over fundamental rights to protest and the direction of the country's climate policy."
   }
-]
->>>>>>> 0e3f8e82
+]